--- conflicted
+++ resolved
@@ -8,11 +8,7 @@
     def __init__(self, vim):
         self.vim = vim
         self.apps = {}
-<<<<<<< HEAD
-        self.logger = Logger("/tmp/nvim-gdb.log", {'app'})
-=======
         self.logger = Logger()
->>>>>>> 97f6f5e2
         self.log = lambda msg: self.logger.log('app', msg)
 
     #@pynvim.command('Cmd', range='', nargs='*', sync=True)
